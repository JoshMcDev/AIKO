{
<<<<<<< HEAD
  "originHash" : "7f8fcac90fad07cf8787a9daebe752b60e5da9fca04859a29f9c3d2c4cbbb31d",
=======
  "originHash" : "6f66f9d5e7c652993a281f51b695659a194e57ebfa9cec27972563de0b3748f9",
>>>>>>> b18f9c71
  "pins" : [
    {
      "identity" : "async-http-client",
      "kind" : "remoteSourceControl",
      "location" : "https://github.com/swift-server/async-http-client.git",
      "state" : {
        "revision" : "60235983163d040f343a489f7e2e77c1918a8bd9",
        "version" : "1.26.1"
      }
    },
    {
      "identity" : "combine-schedulers",
      "kind" : "remoteSourceControl",
      "location" : "https://github.com/pointfreeco/combine-schedulers",
      "state" : {
        "revision" : "5928286acce13def418ec36d05a001a9641086f2",
        "version" : "1.0.3"
      }
    },
    {
      "identity" : "multipart-kit",
      "kind" : "remoteSourceControl",
      "location" : "https://github.com/vapor/multipart-kit",
      "state" : {
        "revision" : "3498e60218e6003894ff95192d756e238c01f44e",
        "version" : "4.7.1"
      }
    },
    {
      "identity" : "swift-algorithms",
      "kind" : "remoteSourceControl",
      "location" : "https://github.com/apple/swift-algorithms.git",
      "state" : {
        "revision" : "87e50f483c54e6efd60e885f7f5aa946cee68023",
        "version" : "1.2.1"
      }
    },
    {
      "identity" : "swift-asn1",
      "kind" : "remoteSourceControl",
      "location" : "https://github.com/apple/swift-asn1.git",
      "state" : {
        "revision" : "f70225981241859eb4aa1a18a75531d26637c8cc",
        "version" : "1.4.0"
      }
    },
    {
      "identity" : "swift-async-algorithms",
      "kind" : "remoteSourceControl",
      "location" : "https://github.com/apple/swift-async-algorithms.git",
      "state" : {
        "revision" : "042e1c4d9d19748c9c228f8d4ebc97bb1e339b0b",
        "version" : "1.0.4"
      }
    },
    {
      "identity" : "swift-atomics",
      "kind" : "remoteSourceControl",
      "location" : "https://github.com/apple/swift-atomics.git",
      "state" : {
        "revision" : "b601256eab081c0f92f059e12818ac1d4f178ff7",
        "version" : "1.3.0"
      }
    },
    {
      "identity" : "swift-case-paths",
      "kind" : "remoteSourceControl",
      "location" : "https://github.com/pointfreeco/swift-case-paths",
      "state" : {
        "revision" : "9810c8d6c2914de251e072312f01d3bf80071852",
        "version" : "1.7.1"
      }
    },
    {
      "identity" : "swift-certificates",
      "kind" : "remoteSourceControl",
      "location" : "https://github.com/apple/swift-certificates.git",
      "state" : {
        "revision" : "870f4d5fe5fcfedc13f25d70e103150511746404",
        "version" : "1.11.0"
      }
    },
    {
      "identity" : "swift-clocks",
      "kind" : "remoteSourceControl",
      "location" : "https://github.com/pointfreeco/swift-clocks",
      "state" : {
        "revision" : "cc46202b53476d64e824e0b6612da09d84ffde8e",
        "version" : "1.0.6"
      }
    },
    {
      "identity" : "swift-collections",
      "kind" : "remoteSourceControl",
      "location" : "https://github.com/apple/swift-collections",
      "state" : {
        "revision" : "8c0c0a8b49e080e54e5e328cc552821ff07cd341",
        "version" : "1.2.1"
      }
    },
    {
      "identity" : "swift-composable-architecture",
      "kind" : "remoteSourceControl",
      "location" : "https://github.com/pointfreeco/swift-composable-architecture",
      "state" : {
        "revision" : "6574de2396319a58e86e2178577268cb4aeccc30",
        "version" : "1.20.2"
      }
    },
    {
      "identity" : "swift-concurrency-extras",
      "kind" : "remoteSourceControl",
      "location" : "https://github.com/pointfreeco/swift-concurrency-extras",
      "state" : {
        "revision" : "82a4ae7170d98d8538ec77238b7eb8e7199ef2e8",
        "version" : "1.3.1"
      }
    },
    {
      "identity" : "swift-crypto",
      "kind" : "remoteSourceControl",
      "location" : "https://github.com/apple/swift-crypto.git",
      "state" : {
        "revision" : "84b1d494118d63629a785230135f82991f02329e",
        "version" : "3.13.2"
      }
    },
    {
      "identity" : "swift-custom-dump",
      "kind" : "remoteSourceControl",
      "location" : "https://github.com/pointfreeco/swift-custom-dump",
      "state" : {
        "revision" : "82645ec760917961cfa08c9c0c7104a57a0fa4b1",
        "version" : "1.3.3"
      }
    },
    {
      "identity" : "swift-dependencies",
      "kind" : "remoteSourceControl",
      "location" : "https://github.com/pointfreeco/swift-dependencies",
      "state" : {
        "revision" : "4c90d6b2b9bf0911af87b103bb40f41771891596",
        "version" : "1.9.2"
      }
    },
    {
      "identity" : "swift-http-structured-headers",
      "kind" : "remoteSourceControl",
      "location" : "https://github.com/apple/swift-http-structured-headers.git",
      "state" : {
        "revision" : "db6eea3692638a65e2124990155cd220c2915903",
        "version" : "1.3.0"
      }
    },
    {
      "identity" : "swift-http-types",
      "kind" : "remoteSourceControl",
      "location" : "https://github.com/apple/swift-http-types.git",
      "state" : {
        "revision" : "a0a57e949a8903563aba4615869310c0ebf14c03",
        "version" : "1.4.0"
      }
    },
    {
      "identity" : "swift-identified-collections",
      "kind" : "remoteSourceControl",
      "location" : "https://github.com/pointfreeco/swift-identified-collections",
      "state" : {
        "revision" : "322d9ffeeba85c9f7c4984b39422ec7cc3c56597",
        "version" : "1.1.1"
      }
    },
    {
      "identity" : "swift-log",
      "kind" : "remoteSourceControl",
      "location" : "https://github.com/apple/swift-log.git",
      "state" : {
        "revision" : "3d8596ed08bd13520157f0355e35caed215ffbfa",
        "version" : "1.6.3"
      }
    },
    {
      "identity" : "swift-navigation",
      "kind" : "remoteSourceControl",
      "location" : "https://github.com/pointfreeco/swift-navigation",
      "state" : {
        "revision" : "ae208d1a5cf33aee1d43734ea780a09ada6e2a21",
        "version" : "2.3.1"
      }
    },
    {
      "identity" : "swift-nio",
      "kind" : "remoteSourceControl",
      "location" : "https://github.com/apple/swift-nio.git",
      "state" : {
        "revision" : "a5fea865badcb1c993c85b0f0e8d05a4bd2270fb",
        "version" : "2.85.0"
      }
    },
    {
      "identity" : "swift-nio-extras",
      "kind" : "remoteSourceControl",
      "location" : "https://github.com/apple/swift-nio-extras.git",
      "state" : {
        "revision" : "a55c3dd3a81d035af8a20ce5718889c0dcab073d",
        "version" : "1.29.0"
      }
    },
    {
      "identity" : "swift-nio-http2",
      "kind" : "remoteSourceControl",
      "location" : "https://github.com/apple/swift-nio-http2.git",
      "state" : {
        "revision" : "5e9e99ec96c53bc2c18ddd10c1e25a3cd97c55e5",
        "version" : "1.38.0"
      }
    },
    {
      "identity" : "swift-nio-ssl",
      "kind" : "remoteSourceControl",
      "location" : "https://github.com/apple/swift-nio-ssl.git",
      "state" : {
        "revision" : "385f5bd783ffbfff46b246a7db7be8e4f04c53bd",
        "version" : "2.33.0"
      }
    },
    {
      "identity" : "swift-nio-transport-services",
      "kind" : "remoteSourceControl",
      "location" : "https://github.com/apple/swift-nio-transport-services.git",
      "state" : {
        "revision" : "decfd235996bc163b44e10b8a24997a3d2104b90",
        "version" : "1.25.0"
      }
    },
    {
      "identity" : "swift-numerics",
      "kind" : "remoteSourceControl",
      "location" : "https://github.com/apple/swift-numerics.git",
      "state" : {
        "revision" : "e0ec0f5f3af6f3e4d5e7a19d2af26b481acb6ba8",
        "version" : "1.0.3"
      }
    },
    {
      "identity" : "swift-perception",
      "kind" : "remoteSourceControl",
      "location" : "https://github.com/pointfreeco/swift-perception",
      "state" : {
        "revision" : "d924c62a70fca5f43872f286dbd7cef0957f1c01",
        "version" : "1.6.0"
      }
    },
    {
      "identity" : "swift-service-lifecycle",
      "kind" : "remoteSourceControl",
      "location" : "https://github.com/swift-server/swift-service-lifecycle.git",
      "state" : {
        "revision" : "e7187309187695115033536e8fc9b2eb87fd956d",
        "version" : "2.8.0"
      }
    },
    {
      "identity" : "swift-sharing",
      "kind" : "remoteSourceControl",
      "location" : "https://github.com/pointfreeco/swift-sharing",
      "state" : {
        "revision" : "75e846ee3159dc75b3a29bfc24b6ce5a557ddca9",
        "version" : "2.5.2"
      }
    },
    {
      "identity" : "swift-syntax",
      "kind" : "remoteSourceControl",
      "location" : "https://github.com/swiftlang/swift-syntax",
      "state" : {
        "revision" : "f99ae8aa18f0cf0d53481901f88a0991dc3bd4a2",
        "version" : "601.0.1"
      }
    },
    {
      "identity" : "swift-system",
      "kind" : "remoteSourceControl",
      "location" : "https://github.com/apple/swift-system.git",
      "state" : {
        "revision" : "61e4ca4b81b9e09e2ec863b00c340eb13497dac6",
        "version" : "1.5.0"
      }
    },
    {
      "identity" : "swiftanthropic",
      "kind" : "remoteSourceControl",
      "location" : "https://github.com/jamesrochabrun/SwiftAnthropic",
      "state" : {
        "branch" : "main",
        "revision" : "0e718d8cc58cda89ec8020937f93b237bde32501"
      }
    },
    {
      "identity" : "viewinspector",
      "kind" : "remoteSourceControl",
      "location" : "https://github.com/nalexn/ViewInspector",
      "state" : {
        "revision" : "a6fcac8485bc8f57b2d2b55bb6d97138e8659e4b",
        "version" : "0.10.2"
      }
    },
    {
      "identity" : "xctest-dynamic-overlay",
      "kind" : "remoteSourceControl",
      "location" : "https://github.com/pointfreeco/xctest-dynamic-overlay",
      "state" : {
        "revision" : "23e3442166b5122f73f9e3e622cd1e4bafeab3b7",
        "version" : "1.6.0"
      }
    }
  ],
  "version" : 3
}<|MERGE_RESOLUTION|>--- conflicted
+++ resolved
@@ -1,9 +1,5 @@
 {
-<<<<<<< HEAD
-  "originHash" : "7f8fcac90fad07cf8787a9daebe752b60e5da9fca04859a29f9c3d2c4cbbb31d",
-=======
   "originHash" : "6f66f9d5e7c652993a281f51b695659a194e57ebfa9cec27972563de0b3748f9",
->>>>>>> b18f9c71
   "pins" : [
     {
       "identity" : "async-http-client",
